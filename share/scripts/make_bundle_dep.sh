--- conflicted
+++ resolved
@@ -74,11 +74,7 @@
 
 	$WGET -U "$USER_AGENT" -c $BOOST_URL -O $BOOST_FILENAME
 	$WGET -U "$USER_AGENT" -c $OGRE_URL -O $OGRE_FILENAME
-<<<<<<< HEAD
-	/usr/bin/wget -U "$USER_AGENT" -c $PUGIXML_URL -O $PUGIXML_FILENAME
-=======
 	$WGET -U "$USER_AGENT" -c $PUGIXML_URL -O $PUGIXML_FILENAME
->>>>>>> b9c26888
 
 	$SVN export -r $BOOST_LOG_REV https://boost-log.svn.sourceforge.net/svnroot/boost-log/trunk/boost-log boost-log
 	$SVN export -r $MYGUI_REV https://my-gui.svn.sourceforge.net/svnroot/my-gui/trunk my-gui
